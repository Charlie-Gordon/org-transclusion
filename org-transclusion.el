;;; org-transclusion.el --- transclude text contents of linked target -*- lexical-binding: t; -*-

;; Copyright (C) 2020-21 Noboru Ota

;; Author: Noboru Ota <me@nobiot.com>
;; URL: https://github.com/nobiot/org-transclusion
;; Keywords: org-mode, transclusion, writing

;; Version: 0.2.0
;; Package-Requires: ((emacs "27.1") (org "9.4"))

;; This file is not part of GNU Emacs.

;; This program is free software: you can redistribute it and/or modify it
;; under the terms of the GNU General Public License as published by the
;; Free Software Foundation, either version 3 of the License, or (at your
;; option) any later version.

;; This program is distributed in the hope that it will be useful, but
;; WITHOUT ANY WARRANTY; without even the implied warranty of
;; MERCHANTABILITY or FITNESS FOR A PARTICULAR PURPOSE.  See the GNU
;; General Public License for more details.

;; You should have received a copy of the GNU General Public License along
;; with this program.  If not, see <http://www.gnu.org/licenses/>.

;;; Commentary:

;; This library is an attempt to enable transclusion with Org Mode.
;; Transclusion is the ability to include content from one file into
;; another by reference.

;; It is still VERY experimental.  As it modifies your files (notes), use
;; it with care.  The author and contributors cannot be held responsible
;; for loss of important work.

;; Org-transclusion is a buffer-local minor mode.  It is suggested to set a
;; keybinding like this to make it easy to toggle it:
;;     (define-key global-map (kbd "<f12>") #'org-transclusion-mode)

;;; Code:

;;;; Requirements
(require 'org)
(require 'org-element)
(require 'org-id)
(require 'text-clone)
(declare-function org-at-keyword-p 'org)
(declare-function text-property-search-forward 'text-property-search)
(declare-function text-property-search-backward 'text-property-search)
(declare-function prop-match-value 'text-property-search)
(with-eval-after-load 'org-transclusion
  (load-library "org-transclusion-src-lines"))

;;;; Customization

(defgroup org-transclusion nil
  "Insert text contents by way of link references."
  :group 'org
  :prefix "org-transclusion-"
  :link '(url-link :tag "Github" "https://github.com/nobiot/org-transclusion"))

(defcustom org-transclusion-add-all-on-activate t
  "Define whether to add all the transclusions on activation.
When non-nil, automatically add all on `org-transclusion-activate'."
  :type 'boolean
  :group 'org-transclusion)

(defcustom org-transclusion-exclude-elements (list 'property-drawer)
  "Define the Org elements that are excluded from transcluded copies.
It is a list of elements to be filtered out.
Refer to variable `org-element-all-elements' for names of elements accepted."
  :type '(repeat symbol)
  :group 'org-transclusion)

(defcustom org-transclusion-include-first-section nil
  "Define whether or not transclusion for Org files includes \"first section\".
If t, the section before the first headline is
transcluded. Default is nil."
  :type 'boolean
  :group 'org-transclusion)

(defcustom org-transclusion-open-source-display-action-list '(nil . nil)
  "Action list used to open source buffer to display.

See `display-buffer' for example options."
  :type display-buffer--action-custom-type
  :risky t
  :group 'org-transclusion)

;;;; Faces

(defface org-transclusion-source-fringe
  '((((class color) (min-colors 88) (background light)))
    (((class color) (min-colors 88) (background dark)))
    (t ))
  "Face for source region's fringe being transcluded in another
buffer."
  :group 'org-transclusion)

(defface org-transclusion-source
  '((((class color) (min-colors 88) (background light))
     :background "#ebf6fa" :extend t)
    (((class color) (min-colors 88) (background dark))
     :background "#041529" :extend t)
    (t
     :foreground "darkgray"))
  "Face for source region being transcluded in another buffer."
  :group 'org-transclusion)

(defface org-transclusion-source-edit
  '((((class color) (min-colors 88) (background light))
     :background "#fff3da" :extend t)
    (((class color) (min-colors 88) (background dark))
     :background "#221000" :extend t)
    (t
     :background "chocolate4" :extend t))
  "Face for element in the source being edited by another
buffer."
  :group 'org-transclusion)

(defface org-transclusion-fringe
  '((((class color) (min-colors 88) (background light)))
    (((class color) (min-colors 88) (background dark)))
    (t ))
  "Face for transcluded region's fringe in the transcluding
buffer."
  :group 'org-transclusion)

(defface org-transclusion
  '((((class color) (min-colors 88) (background light))
     :background "#ebf6fa" :extend t)
    (((class color) (min-colors 88) (background dark))
     :background "#041529" :extend t)
    (t ))
  "Face for transcluded region in the transcluding buffer."
  :group 'org-transclusion)

(defface org-transclusion-edit
  '((((class color) (min-colors 88) (background light))
     :background "#ebf6fa" :extend t)
    (((class color) (min-colors 88) (background dark))
     :background "#041529" :extend t)
    (t
     :background "forest green" :extend t))
  "Face for element in the transcluding buffer in the edit mode."
  :group 'org-transclusion)

;;;; Variables

(defvar-local org-transclusion-remember-point nil
  "This variable is used to remember the current just before `save-buffer'.
It is meant to be used to remember and return to the current
point after `before-save-hook' and `after-save-hook' pair;
`org-transclusion-before-save-buffer' and
`org-transclusion-after-save-buffer' use this variable.")

(defvar-local org-transclusion-before-save-transclusions nil
  "This variable is used to remember the active transclusions before `save-buffer'.
It is meant to be used to keep the file the current buffer is
visiting clear of the transcluded text content.  Instead of
blindly deactivate and activate all transclusions with t flag,
this variable is meant to provide mechanism to
deactivate/activate only the transclusions currently used to copy
a text content.

`org-transclusion-before-save-buffer' and
`org-transclusion-after-save-buffer' use this variable.")

(defvar-local org-transclusion-temp-window-config nil
  "Rember window config (the arrangment of windows) for the
  current buffer. This is for live-sync.

Analogous to `org-edit-src-code'.")

(defvar org-transclusion-yank-excluded-properties '(tc-id tc-type
                                                          tc-beg-mkr
                                                          tc-end-mkr
                                                          tc-src-beg-mkr
                                                          tc-pair
                                                          tc-orig-keyword))

(defvar org-transclusion-yank-excluded-line-prefix nil)
(defvar org-transclusion-yank-excluded-wrap-prefix nil)

(defvar org-transclusion-add-at-point-functions
  '(org-transclusion-add-at-point-org-id
    org-transclusion-add-at-point-org-file-links
    org-transclusion-add-at-point-other-file-links))

(defvar org-transclusion-content-format-functions
  '(org-transclusion-content-format))

(defvar org-transclusion-get-keyword-values-functions
  '(org-transclusion-keyword-get-value-active-p
    org-transclusion-keyword-get-value-link
    org-transclusion-keyword-get-value-level
    org-transclusion-keyword-get-current-indentation)
  "Define list of functions used to parse a #+transclude keyword.
The functions take a single argument, the whole keyword value as
a string.  Each function retrieves a property with using a regexp
from the string.")

(defvar org-transclusion-open-source-get-marker-functions
  '(org-transclusion-open-source-get-marker))

(defvar org-transclusion-live-sync-buffers-get-functions
  '(org-transclusion-live-sync-buffers-get-org
    org-transclusion-live-sync-buffers-get-others-default))

(defvar org-transclusion-map
  (let ((map (make-sparse-keymap)))
    (define-key map (kbd "e") #'org-transclusion-live-sync-start-at-point)
    (define-key map (kbd "g") #'org-transclusion-refresh-at-point)
    (define-key map (kbd "d") #'org-transclusion-remove-at-point)
    (define-key map (kbd "P") #'org-transclusion-promote-subtree)
    (define-key map (kbd "D") #'org-transclusion-demote-subtree)
    (define-key map (kbd "o") #'org-transclusion-open-source)
    (define-key map (kbd "TAB") #'org-cycle)
    (define-key map (kbd "C-c C-c") #'org-ctrl-c-ctrl-c)
    map)
  "It is the local-map used within a transclusion.
As the transcluded text content is read-only, these keybindings
are meant to be a sort of contextual menu to trigger different
functions on the transclusion.")

(defvar org-transclusion-live-sync-map
  (let ((map (make-sparse-keymap)))
    (set-keymap-parent map org-mode-map)
    (define-key map (kbd "C-c C-c") #'org-transclusion-live-sync-exit-at-point)
    (define-key map (kbd "C-y") #'org-transclusion-live-sync-paste)
    map)
  "It is the local-map used within the live-sync overlay.
It inherits `org-mode-map' and adds a couple of org-transclusion
specific keybindings; namely:

- `org-transclusion-live-sync-paste'
- `org-transclusion-live-sync-exit-at-point'")

(define-fringe-bitmap 'org-transclusion-fringe-bitmap
  [#b11000000
   #b11000000
   #b11000000
   #b11000000
   #b11000000
   #b11000000
   #b11000000
   #b11000000]
  nil nil '(center t))

;;;; Macro
;;;; Definining macros before they are used in the rest of package
;;;; Flycheck warns with "macro X defined too late"
(defmacro org-transclusion-with-silent-modifications (&rest body)
  "Run BODY silently.
It's like `with-silent-modifications' but keeps the undo list."
  (declare (debug t) (indent 0))
  (let ((modified (make-symbol "modified")))
    `(let* ((,modified (buffer-modified-p))
            (inhibit-read-only t)
            (inhibit-modification-hooks t))
       (unwind-protect
           (progn
             ,@body)
         (unless ,modified
           (restore-buffer-modified-p nil))))))

;;;; Commands

(define-minor-mode org-transclusion-mode
  "Toggle Org-transclusion minor mode."
  :init-value nil
  :lighter nil
  :global nil
  :keymap (let ((map (make-sparse-keymap)))
            map)
  (cond
   (org-transclusion-mode
    (org-transclusion-activate)
    (when org-transclusion-add-all-on-activate
      (org-transclusion-add-all-in-buffer)))
   (t (org-transclusion-deactivate))))

(defun org-transclusion-activate ()
  "Activate automatic transclusions in the local buffer."
  (interactive)
  (add-hook 'before-save-hook #'org-transclusion-before-save-buffer nil t)
  (add-hook 'after-save-hook #'org-transclusion-after-save-buffer nil t)
  (add-hook 'kill-buffer-hook #'org-transclusion-before-kill nil t)
  (add-hook 'kill-emacs-hook #'org-transclusion-before-kill nil t)
  (org-transclusion-yank-excluded-properties-set))

(defun org-transclusion-deactivate ()
  "Deactivate automatic transclusions in the local buffer."
  (interactive)
  (org-transclusion-remove-all-in-buffer)
  (remove-hook 'before-save-hook #'org-transclusion-before-save-buffer t)
  (remove-hook 'after-save-hook #'org-transclusion-after-save-buffer t)
  (remove-hook 'kill-buffer-hook #'org-transclusion-before-kill t)
  (remove-hook 'kill-emacs-hook #'org-transclusion-before-kill t)
  (org-transclusion-yank-excluded-properties-remove))

(defun org-transclusion-make-from-link (&optional arg)
  "Make a transclusion keyword from a link at point.

The resultant transclusion keyword will be placed in the first
empty line.  If there is no empty line until the bottom of the
buffer, add a new empty line.

When `org-transclusion-mode' is active, this function automatically transclude
the text content; when it is inactive, it simply adds \"#+transclude t
[[link]]\" for the link.

You can pass a prefix argument (ARG) with using
`digit-argument' (e.g. C-1 or C-2; or \\[universal-argument] 3,
so on) or `universal-argument' (\\[universal-argument]).

If you pass a positive number 1-9 with `digit-argument', this function
automatically inserts the :level property of the resultant transclusion.

If you pass a `universal-argument', this function automatically triggers
transclusion by calling `org-transclusion-add-at-point'."
  ;; check if at-point is a link file or id
  (interactive "P")
  (let* ((context (org-element-lineage
                   (org-element-context)'(link) t))
         (type (org-element-property :type context)))
    (when (or (string= type "file")
              (string= type "id"))
      (let* ((contents-beg (org-element-property :contents-begin context))
             (contents-end (org-element-property :contents-end context))
             (contents (when contents-beg
                         (buffer-substring-no-properties contents-beg contents-end)))
             (link (org-element-link-interpreter context contents)))
        (save-excursion
          (org-transclusion-search-or-add-next-empty-line)
          (insert (format "#+transclude: t %s\n" link))
          (forward-line -1)
          (when (and (numberp arg)
                     (> arg 0)
                     (<= arg 9))
            (end-of-line)
            (insert (format " :level %d" arg)))
          (when (or (equal arg '(4)) org-transclusion-mode)
            (org-transclusion-add-at-point)))))))

(defun org-transclusion-add-at-point ()
  "Transclude text content where #+transclude at point points.

Examples of acceptable formats are as below:

- \"#+transclude: t[nil] [[file:path/file.org::search-option][desc]]:level n\"
- \"#+transclude: t[nil] [[id:uuid]] :level n\"

The file path or id are tranlated to the normal Org Mode link
format such as [[file:path/tofile.org::*Heading]] or [[id:uuid]]
to copy the text content of the link target.

TODO: id:uuid without brackets [[]] is a valid link within Org
Mode. This is not supported yet.

A transcluded text region is read-only, but you can activate the
live-sync edit mode by calling
`org-transclusion-live-sync-start-at-point'. This edit mode is
analogous to Occur Edit for Occur Mode.  As such, following keys
can be used on the read-only text within a transcluded region.

You can customize the keymap with using `org-transclusion-map':

\\{org-transclusion-map}"
  (interactive)
  (when-let* ((keyword-plist (org-transclusion-keyword-get-string-to-plist))
              (link (org-transclusion-wrap-path-to-link
                     (plist-get keyword-plist :link)))
              (type (org-element-property :type link)))
    ;; The transclusion needs to be active, and the link type needs to be
    ;; either id or file
    (cond ((and (plist-get keyword-plist :active-p)
                (or (string= "id" type)
                    (string= "file" type)))
           (let ((tc-params))
             (setq tc-params (run-hook-with-args-until-success
                              'org-transclusion-add-at-point-functions link keyword-plist))
             (if (not tc-params)
                 (progn (message (format
                                  "No transclusion added. Check the link at point %d, line %d"
                                  (point) (org-current-line)))
                        nil) ; return nil)
               (let* ((tc-type (plist-get tc-params :tc-type))
                      (tc-args (plist-get tc-params :tc-args))
                      (tc-fn (plist-get tc-params :tc-fn))
                      (tc-payload (apply tc-fn tc-args))
                      (tc-beg-mkr (plist-get tc-payload :tc-beg-mkr))
                      (tc-end-mkr (plist-get tc-payload :tc-end-mkr))
                      (tc-content (plist-get tc-payload :tc-content))
                      (tc-fns     (plist-get tc-payload :tc-fns)))
                 (if (or (string= tc-content "")
                         (eq tc-content nil))
                     (progn (message
                             (format "Nothing done.  \
No content is found through the link at point %d, line %d"
                                     (point) (org-current-line)))
                            nil)
                   (org-transclusion-with-silent-modifications
                     ;; Insert & overlay
                     (when (save-excursion
                             (end-of-line) (insert-char ?\n)
                             (org-transclusion-content-insert
                              keyword-plist tc-type tc-content
                              tc-beg-mkr tc-end-mkr tc-fns)
                             (delete-char 1)
                             t) ;; return t for "when caluse"
                       ;; Remove keyword after having transcluded content
                       (when (org-at-keyword-p)
                         (org-transclusion-keyword-remove))
                       (org-transclusion-activate))))))))
          ;; For other cases. Do nothing
          (t (message "Nothing done. Transclusion inactive or link missing at %d" (point))
             nil))))

(defun org-transclusion-add-all-in-buffer ()
  "Add all active transclusions in the current buffer."
  (interactive)
  (let ((pos (point)))
    (org-with-point-at 1
      (let ((regexp "^[ \t]*#\\+TRANSCLUDE:"))
        (while (re-search-forward regexp nil t)
          ;; Don't transclude if within a transclusion to avoid infinite
          ;; recursion
          (unless (org-transclusion--within-transclusion-p)
            (org-transclusion-add-at-point)))))
    (goto-char pos)
    t))

(defun org-transclusion-remove-at-point ()
  "Remove transcluded text at point.
When success, return the beginning point of the keyword re-inserted."
  (interactive)
  (if-let* ((beg (marker-position (get-char-property (point) 'tc-beg-mkr)))
            (end (marker-position (get-char-property (point) 'tc-end-mkr)))
            (keyword-plist (get-char-property (point) 'tc-orig-keyword))
            (indent (plist-get keyword-plist :current-indentation))
            (keyword (org-transclusion-keyword-plist-to-string keyword-plist))
            (tc-pair-ov (get-char-property (point) 'tc-pair)))
      (progn
        ;;(org-transclusion-live-sync-remove-overlays-maybe beg end)
        ;; Need to retain the markers of the other adjacent transclusions
        ;; if any.  If their positions differ after insert, move them back
        ;; beg or end
        (let ((mkr-at-beg
               ;; Check the points to look at exist in buffer.  Then look for
               ;; adjacent transclusions' markers if any.
               (when (>= (1- beg)(point-min))
                 (get-text-property (1- beg) 'tc-end-mkr))))
              ;; (mkr-at-end (when (<= (1+ end)(point-max))
              ;;               (get-text-property (1+ end) 'tc-beg-mkr))))
          (text-clone-delete-overlays)
          (delete-overlay tc-pair-ov)
          (outline-show-all)
          (org-transclusion-with-silent-modifications
            (save-excursion
              (delete-region beg end)
              (when (> indent 0) (indent-to indent))
              (insert-before-markers keyword))
            ;; Move markers of adjacent transclusions if any to their original
            ;; potisions.  Some markers move if two transclusions are placed
            ;; without any blank lines, and either of beg and end markers will
            ;; inevitably have the same position (location "between" lines)
            (when mkr-at-beg (move-marker mkr-at-beg beg))
            ;;(when mkr-at-end (move-marker mkr-at-end end))
            ;; Go back to the beginning of the inserted keyword line
            (goto-char beg))
          beg))
    (message "Nothing done. No transclusion exists here.") nil))

(defun org-transclusion-remove-all-in-buffer ()
  "Remove all transcluded text regions in the current buffer.
Return the list of points for the transclusion keywords re-inserted.
It is assumed that the list is ordered in descending order.
The list is intended to be used in `org-transclusion-before-save-buffer'."
  (interactive)
  (outline-show-all)
  (goto-char (point-min))
  (let ((point)(list))
    (while (text-property-search-forward 'tc-id)
      (forward-char -1)
      (org-transclusion-with-silent-modifications
        (setq point (org-transclusion-remove-at-point))
        (when point (push point list))))
    list))

(defun org-transclusion-refresh-at-point ()
  "Refresh the transcluded text at point."
  (interactive)
  (when (org-transclusion--within-transclusion-p)
    (let ((pos (point)))
      (org-transclusion-remove-at-point)
      (org-transclusion-add-at-point)
      (goto-char pos))
    t))

(defun org-transclusion-promote-subtree ()
  "Promote transcluded subtree at point."
  (interactive)
  (org-transclusion-promote-or-demote-subtree))

(defun org-transclusion-demote-subtree ()
  "Demote transcluded subtree at point."
  (interactive)
  (org-transclusion-promote-or-demote-subtree 'demote))

(defun org-transclusion-open-source (&optional arg)
  "Open the source buffer of transclusion at point.
When ARG is non-nil (e.g. \\[universal-argument]), the point will
remain in the source buffer for further editing."
  (interactive "P")
  (unless (overlay-buffer (get-text-property (point) 'tc-pair))
    (org-transclusion-refresh-at-point))
<<<<<<< HEAD
  (let* ((type (get-text-property (point) 'tc-type))
         (src-mkr (run-hook-with-args-until-success
                   'org-transclusion-open-source-get-marker-functions type))
         (src-buf (marker-buffer src-mkr))
         (buf (current-buffer)))
=======
  (let* ((src-buf (overlay-buffer (get-text-property (point) 'tc-pair)))
         (tc-elem (org-element-at-point))
         (tc-beg (org-element-property :begin tc-elem))
         (tc-end (org-element-property :end tc-elem))
         (src-beg-mkr
          (or (org-transclusion-find-source-marker tc-beg tc-end)
              (get-text-property (point) 'tc-src-beg-mkr)))
         (buf (current-buffer))
         (pos (point)))
>>>>>>> 5a54b4d9
    (if (not src-buf)
        (user-error (format "No paired source buffer found here: at %d" (point)))
      (unwind-protect
          (progn
            (when (display-buffer src-buf
                                  org-transclusion-open-source-display-action-list)
              (pop-to-buffer src-buf)
              (goto-char src-beg-mkr)
              (recenter-top-bottom)))
        (unless arg
          (progn (pop-to-buffer buf)
                 (goto-char pos)))))))

(defun org-transclusion-open-source-get-marker (type)
  "Default."
  (let* ((src-buf (overlay-buffer (get-text-property (point) 'tc-pair)))
         (tc-elem (org-transclusion-get-enclosing-element))
         (tc-beg (org-transclusion-element-get-beg-or-end 'beg tc-elem))
         (tc-end (org-transclusion-element-get-beg-or-end 'end tc-elem))
         (src-beg-mkr
          (or (org-transclusion-find-source-marker tc-beg tc-end)
              (get-text-property (point) 'tc-src-beg-mkr))))
    src-beg-mkr))

(defun org-transclusion-live-sync-start-at-point ()
  "Put overlay for start live sync edit on the transclusion at point.

While live sync is on, before- and after-save-hooks to remove/add
transclusions are also temporarily disabled.  This prevents
auto-save from getting in the way of live sync.

`org-transclusion-live-sync-map' inherits `org-mode-map' and adds
a couple of org-transclusion specific keybindings; namely:

- `org-transclusion-live-sync-paste'
- `org-transclusion-live-sync-exit-at-point'

\\{org-transclusion-live-sync-map}"
  (interactive)
  (if (not (org-transclusion--within-transclusion-p))
      (progn (message (format "Nothing done. Not a translusion at %d" (point)))
             nil)
    ;; Delete other live-sync overlays and clean-up.
    ;; There should be only one pair of transclusion-source in live-sync
    (when-let* ((deleted-live-sync-ovs (text-clone-delete-overlays))
                (deleted-tc-ov (cadr deleted-live-sync-ovs)))
      (org-transclusion-live-sync-after-delete-overlay deleted-tc-ov))
    (org-transclusion-refresh-at-point)
    (remove-hook 'before-save-hook #'org-transclusion-before-save-buffer t)
    (remove-hook 'after-save-hook #'org-transclusion-after-save-buffer t)
    (let* ((ovs (org-transclusion-live-sync-buffers-get))
           (src-ov (car ovs))
           (tc-ov (cdr ovs))
           (tc-beg (overlay-start tc-ov))
           (tc-end (overlay-end tc-ov)))
      (org-transclusion-live-sync-display-buffer (overlay-buffer src-ov))
      (org-transclusions-live-sync-modify-overlays (text-clone-set-overlays src-ov tc-ov))
      (with-silent-modifications
        (remove-text-properties (1- tc-beg) tc-end '(read-only)))
      t)))

(defun org-transclusion-live-sync-buffers-get ()
  "Return cons cell of overlays for source and trasnclusion.
    (src-ov . tc-ov)

This function looks at transclusion type (tc-type) property and
delegates the actual process to the specific function for the
type.

Assume this function is called with the point on an
org-transclusion overlay."
  (let ((type (get-text-property (point) 'tc-type)))
    (run-hook-with-args-until-success
     'org-transclusion-live-sync-buffers-get-functions type)))

(defun org-transclusion-live-sync-buffers-get-others-default (_type)
  "Return cons cell of overlays for source and trasnclusion.
    (src-ov . tc-ov)
This function is for non-Org text files."
  ;; Get the transclusion source's overlay but do not directly use it; it is
  ;; needed after exiting live-sync, which deletes live-sync overlays.
  (when-let* ((tc-pair (get-text-property (point) 'tc-pair))
              (src-ov (text-clone-make-overlay
                       (overlay-start tc-pair)
                       (overlay-end tc-pair)
                       (overlay-buffer tc-pair)))
              (tc-ov (text-clone-make-overlay
                      (get-text-property (point) 'tc-beg-mkr)
                      (get-text-property (point) 'tc-end-mkr))))
    (cons src-ov tc-ov)))

(defun org-transclusion-live-sync-buffers-get-org (type)
  "Return cons cell of overlays for source and trasnclusion.
    (src-ov . tc-ov)
This function is for Org Links and IDs."
  (when (string-prefix-p "org" type 'ignore-case)
    (let* ((tc-elem (org-transclusion-get-enclosing-element))
           (tc-beg (org-element-property :begin tc-elem))
           (tc-end (org-element-property :end tc-elem))
           (src-range-mkrs (org-transclusion-live-sync-source-range-markers-get
                            tc-beg tc-end))
           (src-beg-mkr (car src-range-mkrs))
           (src-end-mkr (cdr src-range-mkrs))
           (src-buf (marker-buffer src-beg-mkr))
           (src-content (org-transclusion-live-sync-source-content-get
                         src-beg-mkr src-end-mkr))
           (src-ov (text-clone-make-overlay
                    src-beg-mkr src-end-mkr src-buf))
           (tc-ov))
      ;; Replace the region as a copy of the src-overlay region
      (save-excursion
        (let* ((inhibit-read-only t)
               (props)
               (beg tc-beg)
               (end tc-end)
               ;; Only applicable if there is another transclusion
               ;; immediately before the one starting to live-sync
               (end-mkr-at-beg
                (get-text-property (1- beg) 'tc-end-mkr)))
          (goto-char beg)
          (setq props (text-properties-at tc-beg))
          (delete-region tc-beg tc-end)
          ;; Before marker is needed
          ;; for an adjacent transclusion
          (insert-before-markers src-content)
          (setq end (point))
          (add-text-properties beg end props)
          ;; Need to move marker that indicate the range of transclusions (not
          ;; live-sync range) when it is for an single element like paragraph
          (let ((beg-mkr (get-text-property beg 'tc-beg-mkr))
                (end-mkr (get-text-property beg 'tc-end-mkr)))
            (when (> beg-mkr beg)
              (move-marker beg-mkr beg))
            (when (< end-mkr end)
              (move-marker end-mkr end))
            ;; deal with the other transclusion immediately before this.
            (when (and end-mkr-at-beg
                       (not (eq end-mkr-at-beg end-mkr)))
              (move-marker end-mkr-at-beg beg)))
          (setq tc-ov (org-transclusion-make-overlay beg end))))
      (cons src-ov tc-ov))))

(defun org-transclusion-live-sync-exit-at-point ()
  "Exit live-sync at point.
It attemps to re-arrange the windows for the current buffer to
the state before live-sync started."
  (interactive)
  ;; Explicitly delete live-sync overlays.  Not functionally necessary as
  ;; refresh does this inside it; however, it will make the intention of this
  ;; function clearer.
  (text-clone-delete-overlays)
  ;; Re-activate hooks inactive during live-sync
  (org-transclusion-activate)
  (org-transclusion-refresh-at-point)
  (when org-transclusion-temp-window-config
    (unwind-protect
        (set-window-configuration org-transclusion-temp-window-config)
      (progn
        (setq org-transclusion-temp-window-config nil)))))

(defun org-transclusion-live-sync-paste ()
  "Paste text content from `kill-ring' and inherit the text props.
This is meant to be used within live-sync overlay.  This function
is meant to be used as part of `org-transclusion-live-sync-map'"
  (interactive)
  (insert-and-inherit (current-kill 0)))

;;;;-----------------------------------------------------------------------------
;;;; Functions for Activate / Deactiveate / save-buffer hooks

(defun org-transclusion-yank-excluded-properties-set ()
  "Set `yank-excluded-properties' for pasting transcluded text.
This way, the pasted text will not inherit the text props that
are required for live-sync and other transclusion-specific
functions.

`org-transclusion-yank-excluded-line-prefix' and
`org-transclusion-yank-excluded-wrap-prefix' are used to ensure
the settings revert to the user's setting prior to
`org-transclusion-activate'."
  ;; Ensure this happens only once until deactivation
  (unless (memq 'tc-id yank-excluded-properties)
    ;; Return t if 'wrap-prefix is already in `yank-excluded-properties'
    ;; if not push to elm the list
    (setq org-transclusion-yank-excluded-wrap-prefix
          (if (memq 'wrap-prefix yank-excluded-properties) t
            (push 'wrap-prefix yank-excluded-properties) nil))
    (setq org-transclusion-yank-excluded-line-prefix
          (if (memq 'line-prefix yank-excluded-properties) t
            (push 'line-prefix yank-excluded-properties) nil))
    (setq yank-excluded-properties
          (append yank-excluded-properties org-transclusion-yank-excluded-properties))))

(defun org-transclusion-yank-excluded-properties-remove ()
  "Remove transclusion-specific text props from `yank-excluded-properties'.
`org-transclusion-yank-excluded-line-prefix' and
`org-transclusion-yank-excluded-wrap-prefix' are used to ensure
the settings revert to the user's setting prior to
`org-transclusion-activate'."
  (when (memq 'tc-id yank-excluded-properties)
    ;; Ensure it's called only once until next activation
    (dolist (obj org-transclusion-yank-excluded-properties)
      ;; 'line-prefix and 'wrap-prefix need to be set to the user's set values
      (setq yank-excluded-properties (delq obj yank-excluded-properties)))
    ;; Ensure `yank-excluded-properties' will revert to the user's setting
    ;; for line-prefix and wrap-prefix
    (unless  org-transclusion-yank-excluded-line-prefix
      (setq yank-excluded-properties
            (delq 'line-prefix yank-excluded-properties)))
    (unless org-transclusion-yank-excluded-wrap-prefix
      (setq yank-excluded-properties
            (delq 'wrap-prefix yank-excluded-properties)))))

(defun org-transclusion-before-save-buffer ()
  "."
  (setq org-transclusion-before-save-transclusions nil)
  (setq org-transclusion-remember-point (point))
  (setq org-transclusion-before-save-transclusions
        (org-transclusion-remove-all-in-buffer)))

(defun org-transclusion-after-save-buffer ()
  "."
  (unwind-protect
      (progn
        ;; Assume the list is in descending order.
        ;; pop and do from the bottom of buffer
        (dolist (p org-transclusion-before-save-transclusions)
          (save-excursion
            (goto-char p)
            (org-transclusion-add-at-point)))
        (when org-transclusion-remember-point
          (goto-char org-transclusion-remember-point))
    (progn
      (setq org-transclusion-remember-point nil)
      (setq org-transclusion-before-save-transclusions nil)))))

(defun org-transclusion-before-kill ()
  "."
  (org-transclusion-remove-all-in-buffer)
  (set-buffer-modified-p t)
  (save-buffer))

;;;;-----------------------------------------------------------------------------
;;;; Functions for Transclude Keyword
;;   #+transclude: t "~/path/to/file.org::1234"

(defun org-transclusion-keyword-get-string-to-plist ()
  "Return the \"#+transcldue:\" keyword's values if any at point."
  (save-excursion
    (beginning-of-line)
    (let ((plist))
      (when (string= "TRANSCLUDE" (org-element-property :key (org-element-at-point)))
        ;; #+transclude: keyword exists.
        ;; Further checking the value
        (when-let ((str (org-element-property :value (org-element-at-point))))
          (dolist (fn org-transclusion-get-keyword-values-functions) plist
                  (setq plist (append plist (funcall fn str)))))
        plist))))

(defun org-transclusion-keyword-get-value-active-p (string)
  "It is a utility function used converting a keyword STRING to plist.
It is meant to be used by `org-transclusion-get-string-to-plist'.
It needs to be set in
`org-transclusion-get-keyword-values-functions'."
  (when (string-match "^\\(t\\|nil\\).*$" string)
    (list :active-p (org-transclusion--not-nil (match-string 1 string)))))

(defun org-transclusion-keyword-get-value-link (string)
  "It is a utility function used converting a keyword STRING to plist.
It is meant to be used by
`org-transclusion-get-string-to-plist'.  It needs to be set in
`org-transclusion-get-keyword-values-functions'."
  (if (string-match "\\(\\[\\[.+?\\]\\]\\)" string)
      (list :link (org-strip-quotes (match-string 0 string)))
    ;; link mandatory
    (user-error "Error.  Link in #+transclude is mandatory at %d" (point))
    nil))

(defun org-transclusion-keyword-get-value-level (string)
  "It is a utility function used converting a keyword STRING to plist.
It is meant to be used by `org-transclusion-get-string-to-plist'.
It needs to be set in
`org-transclusion-get-keyword-values-functions'."
  (when (string-match ":level *\\([1-9]\\)" string)
    (list :level (string-to-number (org-strip-quotes (match-string 1 string))))))

(defun org-transclusion-keyword-get-current-indentation (_)
  "It is a utility function used converting a keyword STRING to plist.
It is meant to be used by `org-transclusion-get-string-to-plist'.
It needs to be set in
`org-transclusion-get-keyword-values-functions'."
  (list :current-indentation (current-indentation)))

(defun org-transclusion-keyword-remove ()
  "Remove the keyword element at point.
It assumes that point is at a keyword."
  (let* ((elm (org-element-at-point))
         (beg (org-element-property :begin elm))
         (end (org-element-property :end elm))
         (post-blank (org-element-property :post-blank elm)))
    (delete-region beg (- end post-blank)) t))

(defun org-transclusion-keyword-plist-to-string (plist)
  "Convert a keyword PLIST to a string."
  (let ((active-p (plist-get plist :active-p))
        (link (plist-get plist :link))
        (level (plist-get plist :level))
        (custom-properties-string nil))
    (setq custom-properties-string
          (dolist (fn org-transclusion-keyword-plist-to-string-functions
                      custom-properties-string)
            (when-let ((str (funcall fn plist)))
              (setq custom-properties-string
                    (concat custom-properties-string " " str )))))
    (concat "#+transclude: "
            (symbol-name active-p)
            " " link
            (when level (format " :level %d" level))
            custom-properties-string
            "\n")))

;;;;-----------------------------------------------------------------------------
;;;; Functions for inserting content

(defun org-transclusion-content-insert (keyword-values type content src-beg-m src-end-m fns)
  "Add content and overlay.
- KEYWORD-VALUES :: TBD
- TYPE :: TBD
- CONTENT :: TBD
- SRC-BEG-M :: TBD
- SRC-END-M :: TBD
- Fns :: TBD"
  (let* ((tc-id (substring (org-id-uuid) 0 8))
         (sbuf (marker-buffer src-beg-m)) ;source buffer
         (beg (point)) ;; before the text is inserted
         (beg-mkr)
         (end) ;; at the end of text content after inserting it
         (end-mkr)
         (ov-src) ;; source-buffer
         (tc-pair))
    ;;   (format-fn (plist-get fns :content-format)))
    (when (org-kill-is-subtree-p content)
      (let ((level (plist-get keyword-values :level)))
        (with-temp-buffer
          ;; This temp buffer needs to be in Org Mode
          ;; Otherwise, subtree won't be recognized as a Org subtree
          (delay-mode-hooks (org-mode))
          (org-paste-subtree level content t nil)
          (setq content (buffer-string)))))
    (insert
     (run-hook-with-args-until-success
      'org-transclusion-content-format-functions type content))
     ;; (if format-fn (funcall format-fn content)
     ;;   ;; if not for format-fn, call default format fn
     ;;   (org-transclusion-content-format content)))
    (setq beg-mkr (save-excursion (goto-char beg)
                                  (set-marker (make-marker) (point))))
    (setq end (point))
    (setq end-mkr (save-excursion (goto-char end)
                                  (set-marker (make-marker) (point))))
    (setq ov-src (org-transclusion-make-overlay src-beg-m src-end-m sbuf))
    (setq tc-pair ov-src)
    (add-text-properties beg end
                         `(local-map ,org-transclusion-map
                                     read-only t
                                     front-sticky t
                                     ;; rear-nonticky seems better for
                                     ;; src-lines to add "#+result" after C-c
                                     ;; C-c
                                     rear-nonsticky t
                                     tc-id ,tc-id
                                     tc-type ,type
                                     tc-beg-mkr ,beg-mkr
                                     tc-end-mkr ,end-mkr
                                     tc-src-beg-mkr ,src-beg-m
                                     tc-pair ,tc-pair
                                     tc-orig-keyword ,keyword-values
                                     ;; TODO Fringe is not supported for terminal
                                     line-prefix ,(org-transclusion-propertize-transclusion)
                                     wrap-prefix ,(org-transclusion-propertize-transclusion)))
    ;; Put to the source overlay
    (overlay-put ov-src 'tc-by beg-mkr)
    (overlay-put ov-src 'evaporate t)
    (overlay-put ov-src 'line-prefix (org-transclusion-propertize-source))
    (overlay-put ov-src 'wrap-prefix (org-transclusion-propertize-source))
    (overlay-put ov-src 'priority -50)
    (overlay-put ov-src 'tc-pair tc-pair)
    t))

(defun org-transclusion-content-format (_type content)
  "Format text CONTENT from source before transcluding.
Return content modified (or unmodified, if not applicable).
Currently it only re-aligns table with links in the content.

This is the default one"
  (with-temp-buffer
    (org-mode)
    (insert content)
    ;; Fix table alignment
    (let ((point (point-min)))
      (while point
        (goto-char (1+ point))
        (when (org-at-table-p)
          (org-table-align)
          (goto-char (org-table-end)))
        (setq point (search-forward "|" (point-max) t))))
    ;; Fix indentation when `org-adapt-indentation' is non-nil
    (org-indent-region (point-min) (point-max))
    ;; Return the temp-buffer's string
    (buffer-string)))

(defun org-transclusion-add-at-point-org-id (link &rest _plist)
  "Return a list for Org-ID LINK object.
Return nil if not found."
  (when (string= "id" (org-element-property :type link))
    ;; when type is id, the value of path is the id
    (let* ((id (org-element-property :path link))
           (mkr (ignore-errors (org-id-find id t))))
      (if mkr
          (list :tc-type "org-id"
                :tc-args (list mkr)
                :tc-fn #'org-transclusion-content-from-org-marker)
        (message (format "No transclusion done for this ID. Ensure it works at point %d, line %d"
                         (point) (org-current-line)))
        nil))))

(defun org-transclusion-add-at-point-org-file-links (link &rest _plist)
  "Return a list for Org file LINK object.
Return nil if not found."
  (when (org-transclusion--org-file-p (org-element-property :path link))
    (list :tc-type "org-link"
          :tc-args (list link)
          :tc-fn #'org-transclusion-content-from-org-link)))

(defun org-transclusion-add-at-point-other-file-links (link &rest _plist)
  "Return a list for non-Org file LINK object.
Return nil if not found."
  (list :tc-type "others-default"
        :tc-args (list link)
        :tc-fn #'org-transclusion-content-from-others-default))

(defun org-transclusion-content-from-org-marker (marker)
  "Return tc-beg-mkr, tc-end-mkr, tc-content from MARKER.
This is meant for Org-ID."
  (if (and marker (marker-buffer marker)
           (buffer-live-p (marker-buffer marker)))
      (progn
        (with-current-buffer (marker-buffer marker)
          (org-with-wide-buffer
           ;;(outline-show-all)
           (goto-char marker)
           (if (org-before-first-heading-p)
               (org-transclusion-content-get-org-buffer-or-element-at-point)
             (org-transclusion-content-get-org-buffer-or-element-at-point 'only-element)))))
    (message "Nothing done. Cannot find marker for the ID.")))

(defun org-transclusion-content-from-org-link (link &rest _plist)
  "Return tc-beg-mkr, tc-end-mkr, tc-content from LINK."
  (save-excursion
    ;; First visit the buffer and go to the relevant elelement if id or
    ;; search-option is present.
    (let* ((path (org-element-property :path link))
           (search-option (org-element-property :search-option link))
           (buf (find-file-noselect path)))
      (with-current-buffer buf
        (org-with-wide-buffer
         ;;(outline-show-all)
         (if search-option
             (progn
               (org-link-search search-option)
               (org-transclusion-content-get-org-buffer-or-element-at-point 'only-element))
           (org-transclusion-content-get-org-buffer-or-element-at-point)))))))

(defun org-transclusion-content-get-org-buffer-or-element-at-point (&optional only-element
                                                                              only-contents
                                                                              exclude-elements)
  "Return content for transclusion.
When ONLY-ELEMENT is t, only the element.  If nil, the whole buffer.
Assume you are at the beginning of the org element to transclude."
  (let* ((el (org-element-context))
         (type (when el (org-element-type el))))
    (if (or (not el)(not type))
        (message "Nothing done")
      ;; For dedicated target, we want to get the parent paragraph,
      ;; rather than the target itself
      (when (and (string= "target" type)
                 (string= "paragraph" (org-element-type (org-element-property :parent el))))
        (setq el (org-element-property :parent el)))
      (let (tc-content tc-beg-mkr tc-end-mkr tree obj)
        (setq tree (if (not only-element)
                       (org-element-parse-buffer)
                     (org-element--parse-elements
                      (org-element-property :begin el)
                      (org-element-property :end el)
                      nil nil 'object nil (list 'tc-paragraph nil))))
        (setq obj tree)
        ;; Apply `org-transclusion-exclude-elements'
        (setq obj (org-element-map obj org-element-all-elements
                    #'org-transclusion-content-filter-org-buffer-default
                    nil nil org-element-all-elements nil))
        (setq obj (org-element-map obj org-element-all-elements
                    #'org-transclusion-content-filter-org-first-section
                    nil nil org-element-all-elements nil))
        (when only-contents
          (setq obj (org-element-map obj org-element-all-elements
                      #'org-transclusion-content-filter-only-contents
                      nil nil '(section) nil)))
        (setq tc-content (org-element-interpret-data obj))
        (setq tc-beg-mkr (progn (goto-char
                                 (if only-element (org-element-property :begin el)
                                   (point-min))) ;; for the entire buffer
                                (point-marker)))
        (setq tc-end-mkr (progn (goto-char
                                 (if only-element (org-element-property :end el)
                                   (point-max))) ;; for the entire buffer
                                (point-marker)))
        (list :tc-content tc-content
              :tc-beg-mkr tc-beg-mkr
              :tc-end-mkr tc-end-mkr)))))

(defun org-transclusion-content-filter-org-buffer-default (data)
  "."
  (org-element-map data org-transclusion-exclude-elements
    (lambda (d) (org-element-extract-element d)))
  data)

(defun org-transclusion-content-filter-org-first-section (data)
  "."
  ;; This condition is meant to filter out the first section; that is,
  ;; the part before the first headline.  The DATA should have the type
  ;; `org-data' by default, with one exception.  I put `tc-paragraph'
  ;; as the type when a paragraph is parased (via dedicated target).
  ;; In this case, the whole DATA should be returned.
  ;; Sections are included in the headlines Thies means that if there
  ;; is no headline, nothing gets transcluded.
  (if (and (memq (org-element-type data) '(section))
             (not org-transclusion-include-first-section))
      nil
    data))

(defun org-transclusion-content-filter-only-contents (data)
  "."
  (if (eq (org-element-type data) 'headline)
      nil
    data))

;;;;-----------------------------------------------------------------------------
;;;; Functions to support non-Org-mode link types

(defun org-transclusion-content-from-others-default (link &rest _plist)
  "Use Org LINK element to return TC-CONTENT, TC-BEG-MKR, and TC-END-MKR.
TODO need to handle when the file does not exist."
  (let* ((path (org-element-property :path link))
         (buf (find-file-noselect path)))
    (with-current-buffer buf
      (org-with-wide-buffer
       (let ((content (buffer-string))
             (beg (point-min-marker))
             (end (point-max-marker)))
         (list :tc-content content
               :tc-beg-mkr beg
               :tc-end-mkr end))))))

;;-----------------------------------------------------------------------------
;;; Utility Functions

(defun org-transclusion-make-overlay (beg end &optional buf)
  "Wrapper for make-ovelay.
BEG and END can be point or marker.  Optionally BUF can be passed.
FRONT-ADVANCE is nil, and REAR-ADVANCE is t."
  (make-overlay beg end buf nil t))

(defun org-transclusion-find-source-marker (beg end)
  "Return marker that points to source begin point for transclusion.
It works on the transclusion region at point.  BEG and END are
meant to be transclusion region's begin and end used to limit the
`text-property-search' -- as it does not have an argument to
limit the search, this is done by looking at the output point and
compare it with BEG and END.

Return nil when :parent text-prop cannot be found.

This function critically relies on the fact that `org-element'
puts a \":parent\" text property to the elements obtained by
using `org-element-parse-buffer' and
`org-element--parse-elements' Some elements such as comment-block
does not seem to add :parent, which makes live-sync not working
for them.

Text properties are addeb by `org-element-put-property' which in
turn uses `org-add-props' macro. If any of this substantially
changes, the logic in this function will need to reviewed."
  (let ((parent (get-text-property (point) ':parent))
        (src-buf (marker-buffer
                  (get-text-property (point) 'tc-src-beg-mkr)))
        (m))
    (unless parent
      (save-excursion
        (when-let ((match (or (text-property-search-forward
                               ':parent)
                              (text-property-search-backward
                               ':parent))))
          ;; Point must be between beg and end (inclusive)
          (when (and (<= beg (point)) (<= (point) end))
            (setq parent (prop-match-value match))))))
    (when parent
      (setq m (set-marker (make-marker)
                          (or (org-element-property :contents-begin parent)
                              (org-element-property :begin parent))
                          src-buf)))
    m))

(defun org-transclusion-search-or-add-next-empty-line ()
  "Search the next empty line.
Start with the next line.  If the current line is the bottom of
the line, add a new empty line."
  ;; beginning-of-line 2 moves to the next line if possible
  (beginning-of-line 2)
  (if (eobp)(insert "\n")
    (while (not (looking-at-p "[ \t]*$"))
      (beginning-of-line 2))
    (if (eobp)(insert "\n"))))

(defun org-transclusion-wrap-path-to-link (path)
  "Return Org link object for PATH string."
  (with-temp-buffer
    (delay-mode-hooks (org-mode))
    (insert path)
    (org-element-context)))

(defun org-transclusion--org-file-p (path)
  "Return non-nil if PATH is an Org file.
Checked with the extension `org'."
  (let ((ext (file-name-extension path)))
    (string= ext "org")))

(defun org-transclusion--not-nil (v)
  "Return t or nil.
It is like `org-not-nil', but when the V is non-nil or not
string \"nil\", return symbol t."
  (when (org-not-nil v) t))

(defun org-transclusion--within-transclusion-p ()
  "Return t if the current point is within a tranclusion overlay."
  (when (get-char-property (point) 'tc-id) t))

(defun org-transclusion-propertize-transclusion ()
  "."
  (if (not (display-graphic-p))
      (propertize "| " 'face 'org-transclusion)
    (propertize
     "x"
     'display
     '(left-fringe org-transclusion-fringe-bitmap
                   org-transclusion-fringe))))

(defun org-transclusion-propertize-source ()
  "."
  (if (not (display-graphic-p))
      (propertize "| " 'face 'org-transclusion-source)
    (propertize
     "x"
     `display
     `(left-fringe empty-line
                   org-transclusion-source-fringe))))

;;-----------------------------------------------------------------------------
;;;; Functions for live-sync

(defun org-transclusion-live-sync-source-range-markers-get (beg end)
  "Find and return source range based on transclusion's BEG and END.
Return \"(src-beg-mkr . src-end-mkr)\"."
  (let ((src-buf (overlay-buffer (get-text-property (point) 'tc-pair)))
        (src-search-beg (org-transclusion-find-source-marker beg end)))
    (if (not src-search-beg)
        (user-error "No live-sync can be started at: %d" (point))
      (with-current-buffer src-buf
        (goto-char src-search-beg)
        (when-let* ((src-elem (org-transclusion-get-enclosing-element))
                    (src-beg (org-element-property :begin src-elem))
                    (src-end (org-element-property :end src-elem)))
          (cons
           (set-marker (make-marker) src-beg)
           (set-marker (make-marker) src-end)))))))

(defun org-transclusion-live-sync-source-content-get (beg end)
  "Return text content between BEG and END.
BEG and END are assumed to be markers for the transclusion's source buffer."
  (when (markerp beg)
    (with-current-buffer (marker-buffer beg)
      (buffer-substring-no-properties beg end))))

(defun org-transclusions-live-sync-modify-overlays (overlays)
  "Add overlay properties specific Org-transclusion for OVERLAYS.
This must be done after `text-clone-set-overlays'.
Org-transclusion always works with a pair of overlays."
  (let ((src-ov (car overlays))
        (tc-ov (cadr overlays)))
    ;; Source Overlay
    (overlay-put src-ov 'face 'org-transclusion-source-edit)
    ;; Transclusion Overlay
    (overlay-put tc-ov 'face 'org-transclusion-edit)
    (overlay-put tc-ov 'local-map org-transclusion-live-sync-map)))

(defun org-transclusion-get-enclosing-element ()
  "Return an enclosing Org element for live-sync.
This assumes the point is within the element (at point).

This function first looks for the following elements:

  center-block drawer dynamic-block example-block export-block
  fixed-width latex-environment plain-list property-drawer
  quote-block special-block table verse-block

If none of them found, this function identifies the paragraph at
point to return.

*comment-block, src-block, keyword do not work well as they
 don't seem t have :parent prop from `org-element'.

This function works in a temporary org buffer to isolate the
transcluded region and source region from the rest of the
original buffer.  This is required especially when translusion is
for a paragraph, which can be right next to another paragraph
without a blank space; thus, subsumed by the surrounding
paragraph."
  (let* ((beg (or (when-let ((m (get-char-property (point) 'tc-beg-mkr)))
                    (marker-position m))
                  (overlay-start (get-char-property (point) 'tc-pair))))
         (end (or (when-let ((m (get-char-property (point) 'tc-end-mkr)))
                    (marker-position m))
                  (overlay-end (get-char-property (point) 'tc-pair))))
         (content (buffer-substring beg end))
         (pos (point)))
    (if (or (not content)
            (string= content ""))
        (user-error (format "Live sync cannot start here: point %d" (point)))
      (with-temp-buffer
        (delay-mode-hooks (org-mode))
        ;; Calibrate the start position "Move" to the beg - 1 (buffer position
        ;; with 1, not 0)
        (insert-char ?\n (1- beg))
        (insert content)
        (goto-char pos)
        (let ((context
               (or (org-element-lineage (org-element-context)
                                        '(center-block
                                          ;; comment-block
                                          drawer
                                          dynamic-block
                                          example-block
                                          export-block fixed-width
                                          ;; keyword
                                          latex-environment
                                          plain-list
                                          property-drawer
                                          quote-block special-block
                                          ;; src-block
                                          table
                                          verse-block) 'with-self)
                   ;; For a paragraph
                   (org-element-lineage
                    (org-element-context) '(paragraph) 'with-self))))
          (if context context
            (user-error (format "Live sync cannot start here: point %d"
                                (point)))))))))

(defun org-transclusion-live-sync-after-delete-overlay (list)
  "Refresh the transclusion after live-sync has ended before
starting a new one.  LIST is assumed to be a list that represents
the deleted overlay for transclusion in this structure:

    (buf (beg . end))"
  (when list
    (let ((buf (car list))
          (beg (caadr list))
          (current-p (point)))
      (with-current-buffer buf
        (org-with-wide-buffer
         (goto-char beg)
         (org-transclusion-refresh-at-point))
        (goto-char current-p)))))

(defun org-transclusion-live-sync-display-buffer (buffer)
  "Display the source buffer upon entering live-sync edit.
It rembembers the current arrangement of windows (window
configuration), deletes the other windows, and displays
BUFFER (intended to be the source buffer being edited in
live-sync.)

This is analogous to `org-edit-src-code' -- by default, it
layouts the edit and original buffers side-by-side.

Upon exiting live-sync,
`org-transclusion-live-sync-exit-at-point' attempts to bring
back the original window configuration."
  (setq org-transclusion-temp-window-config (current-window-configuration))
  (delete-other-windows)
  (let ((win (selected-window)))
    (pop-to-buffer buffer
                   '(display-buffer-pop-up-window . '(inhibit-same-window)))
    (recenter-top-bottom)
    (select-window win)))

;;-----------------------------------------------------------------------------
;;;; Functions for promote/demote a transcluded subtree

(defun org-transclusion-promote-adjust-after ()
  "Adjust the level information after promote/demote."
  ;; find tc-beg-mkr. If the point is directly on the starts, you need to find
  ;; it in the headline title.
  ;; Assume point at beginning of the subtree after promote/demote
  (let* ((pos (next-property-change (point) nil (line-end-position)))
         (keyword-plist (get-text-property pos 'tc-orig-keyword))
         (level (car (org-heading-components))))
    ;; adjust keyword :level prop
    (setq keyword-plist (plist-put keyword-plist :level level))
    (put-text-property (point) (line-end-position) 'tc-orig-keyword keyword-plist)
    ;; refresh to get the text-prop corrected.
    (save-excursion
      (goto-char pos)
      (org-transclusion-refresh-at-point))))

(defun org-transclusion-promote-or-demote-subtree (&optional demote)
  "Promote or demote transcluded subtree.
When DEMOTE is non-nil, demote."
  (if (not (org-transclusion--within-transclusion-p))
      (message "Not in a transcluded headline.")
    (let ((inhibit-read-only t)
          (beg (get-text-property (point) 'tc-beg-mkr)))
      (let ((pos (point)))
        (save-excursion
          (goto-char beg)
          (when (org-at-heading-p)
            (if demote (org-demote-subtree) (org-promote-subtree))
            (org-transclusion-promote-adjust-after)))
        (goto-char pos)))))

(provide 'org-transclusion)
;;; org-transclusion.el ends here<|MERGE_RESOLUTION|>--- conflicted
+++ resolved
@@ -516,23 +516,12 @@
   (interactive "P")
   (unless (overlay-buffer (get-text-property (point) 'tc-pair))
     (org-transclusion-refresh-at-point))
-<<<<<<< HEAD
   (let* ((type (get-text-property (point) 'tc-type))
          (src-mkr (run-hook-with-args-until-success
                    'org-transclusion-open-source-get-marker-functions type))
          (src-buf (marker-buffer src-mkr))
-         (buf (current-buffer)))
-=======
-  (let* ((src-buf (overlay-buffer (get-text-property (point) 'tc-pair)))
-         (tc-elem (org-element-at-point))
-         (tc-beg (org-element-property :begin tc-elem))
-         (tc-end (org-element-property :end tc-elem))
-         (src-beg-mkr
-          (or (org-transclusion-find-source-marker tc-beg tc-end)
-              (get-text-property (point) 'tc-src-beg-mkr)))
          (buf (current-buffer))
          (pos (point)))
->>>>>>> 5a54b4d9
     (if (not src-buf)
         (user-error (format "No paired source buffer found here: at %d" (point)))
       (unwind-protect
@@ -540,7 +529,7 @@
             (when (display-buffer src-buf
                                   org-transclusion-open-source-display-action-list)
               (pop-to-buffer src-buf)
-              (goto-char src-beg-mkr)
+              (goto-char src-mkr)
               (recenter-top-bottom)))
         (unless arg
           (progn (pop-to-buffer buf)
@@ -550,8 +539,8 @@
   "Default."
   (let* ((src-buf (overlay-buffer (get-text-property (point) 'tc-pair)))
          (tc-elem (org-transclusion-get-enclosing-element))
-         (tc-beg (org-transclusion-element-get-beg-or-end 'beg tc-elem))
-         (tc-end (org-transclusion-element-get-beg-or-end 'end tc-elem))
+         (tc-beg (org-element-property :begin tc-elem))
+         (tc-end (org-element-property :end tc-elem))
          (src-beg-mkr
           (or (org-transclusion-find-source-marker tc-beg tc-end)
               (get-text-property (point) 'tc-src-beg-mkr))))
